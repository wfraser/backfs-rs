// BackFS Main Entry Point
//
// Copyright (c) 2016 by William R. Fraser
//

use std::env;
use std::ffi::OsString;
use std::fs;
use std::ops::Deref;
use std::path::PathBuf;
use std::process;

trait VecDeref<T: Deref> {
    fn as_deref(&self) -> Vec<&T::Target>;
}

impl<T: Deref> VecDeref<T> for Vec<T> {
    fn as_deref(&self) -> Vec<&T::Target> {
        self.iter().map(Deref::deref).collect()
    }
}

mod arg_parse;
use arg_parse::BackfsSettings;

mod backfs;
use backfs::BackFS;

mod fscache;
mod fsll;
mod inodetable;
mod link;

mod osstrextras;
use osstrextras::OsStrExtras;

extern crate daemonize;
extern crate fuse;
extern crate libc;
extern crate time;
extern crate walkdir;

fn main() {
    let args = env::args_os().collect::<Vec<OsString>>();
    let mut settings = BackfsSettings::parse(&args);

    if settings.cache.is_empty() {
        println!("Invalid options: cache directory not specified. Use the '-o cache=<directory>' option.");
        process::exit(-1);
    }

<<<<<<< HEAD
    if settings.cache_size < settings.block_size {
=======
    if settings.cache_size != 0 && settings.cache_size < settings.block_size {
>>>>>>> c33cd42d
        println!("Invalid options: the max cache size cannot be less than the block size.");
        process::exit(-1);
    }

    if settings.verbose {
        println!("{:?}", settings);
    }

    if settings.help {
        println!("{}\nFUSE options:", arg_parse::USAGE);
        settings.fuse_options.push(OsString::from("--help"));
        settings.mount_point = OsString::from(".");  // placate the mount call
    }

    if settings.version {
        print!("{}", backfs::BACKFS_VERSION);
        settings.fuse_options.push(OsString::from("--version"));
        settings.mount_point = OsString::from(".");  // placate the mount call
    }

    if settings.foreground {
        // have FUSE automatically unmount when the process exits.
        settings.fuse_options.push(OsString::from("auto_unmount"));
    } else {
        settings.mount_point = match fs::canonicalize(settings.mount_point) {
            Ok(pathbuf) => pathbuf.into_os_string(),
            Err(e) => {
                println!("error canonicalizing mount point: {}", e);
                process::exit(1);
            }
        };
        settings.backing_fs = match fs::canonicalize(settings.backing_fs) {
            Ok(pathbuf) => pathbuf.into_os_string(),
            Err(e) => {
                println!("error canonicalizing backing filesystem path: {}", e);
                process::exit(1);
            }
        };
        settings.cache = match fs::canonicalize(settings.cache) {
            Ok(pathbuf) => pathbuf.into_os_string(),
            Err(e) => {
                println!("error canonicalizing cache path: {}", e);
                process::exit(1);
            }
        };
    }

    let mut fuse_args: Vec<OsString> = vec![];
    if settings.fuse_options.len() > 0 {
        let mut fuse_options = OsString::new();

        for option in settings.fuse_options.iter() {
            if option.starts_with("-") {
                fuse_args.push(OsString::from(option));
            } else {
                if !fuse_options.is_empty() {
                    fuse_options.push(",");
                }
                fuse_options.push(option);
            }
        }

        if !fuse_options.is_empty() {
            fuse_args.push(OsString::from("-o"));
            fuse_args.push(fuse_options);
        }
    }

    let mountpoint = PathBuf::from(&settings.mount_point);
    let backfs = BackFS::new(settings);

    fuse::mount(backfs, &mountpoint, &fuse_args.as_deref()[..]);
}<|MERGE_RESOLUTION|>--- conflicted
+++ resolved
@@ -49,11 +49,7 @@
         process::exit(-1);
     }
 
-<<<<<<< HEAD
-    if settings.cache_size < settings.block_size {
-=======
     if settings.cache_size != 0 && settings.cache_size < settings.block_size {
->>>>>>> c33cd42d
         println!("Invalid options: the max cache size cannot be less than the block size.");
         process::exit(-1);
     }
